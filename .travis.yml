--- conflicted
+++ resolved
@@ -50,11 +50,8 @@
     - TRAVIS_FLAVOR=upsc FLAVOR_VERSION=latest
     - TRAVIS_FLAVOR=gnatsd_streaming FLAVOR_VERSION=latest
     - TRAVIS_FLAVOR=aerospike FLAVOR_VERSION=latest
-<<<<<<< HEAD
     - TRAVIS_FLAVOR=portworx FLAVOR_VERSION=latest
-=======
     - TRAVIS_FLAVOR=gnatsd FLAVOR_VERSION=latest
->>>>>>> eb451028
     # END OF TRAVIS MATRIX
 
 before_install:
